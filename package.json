{
  "name": "admin-ui-service",
  "version": "0.1.0",
  "description": "Angular 20 admin dashboard for recipe management with SSR support",
  "keywords": [
    "angular",
    "admin",
    "dashboard",
    "recipe",
    "ssr",
    "primeng",
    "tailwindcss"
  ],
  "author": "Recipe Web App Team",
  "license": "MIT",
  "repository": {
    "type": "git",
    "url": "https://github.com/Recipe-Web-App/admin-ui-service.git"
  },
  "bugs": {
    "url": "https://github.com/Recipe-Web-App/admin-ui-service/issues"
  },
  "homepage": "https://github.com/Recipe-Web-App/admin-ui-service",
  "engines": {
    "node": ">=20.0.0",
    "npm": ">=11.0.0"
  },
  "scripts": {
    "ng": "ng",
    "dev": "ng serve --hmr",
    "start": "ng serve",
    "build": "ng build",
    "watch": "ng build --watch --configuration development",
    "test": "ng test",
    "test:vitest": "vitest",
    "test:e2e": "playwright test",
    "test:coverage": "vitest --coverage",
    "test:ui": "vitest --ui",
    "lint": "ng lint",
    "lint:check": "ng lint --fix=false",
    "lint:fix": "ng lint --fix",
    "format": "prettier --write src/**/*.{ts,html,css,scss}",
    "format:check": "prettier --check src/**/*.{ts,html,css,scss}",
    "build:check": "ng build --configuration development --output-path /tmp/build-check",
    "analyze": "ng build --stats-json && npx webpack-bundle-analyzer dist/stats.json",
    "serve:ssr:admin-ui-service": "node dist/admin-ui-service/server/server.mjs"
  },
  "prettier": {
    "printWidth": 100,
    "singleQuote": true,
    "overrides": [
      {
        "files": "*.html",
        "options": {
          "parser": "angular"
        }
      }
    ]
  },
  "private": true,
  "dependencies": {
    "@angular/common": "^20.3.0",
    "@angular/compiler": "^20.3.0",
    "@angular/core": "^20.3.0",
    "@angular/forms": "^20.3.0",
    "@angular/platform-browser": "^20.3.0",
    "@angular/platform-server": "^20.3.0",
    "@angular/router": "^20.3.0",
    "@angular/ssr": "^20.3.1",
<<<<<<< HEAD
    "@primeng/themes": "^20.1.1",
    "@tanstack/angular-query-experimental": "^5.90.1",
    "@types/uuid": "^10.0.0",
=======
    "@primeng/themes": "^20.1.2",
    "@tanstack/angular-query-experimental": "^5.87.4",
    "@types/uuid": "^11.0.0",
>>>>>>> ba6ad7f1
    "angular-oauth2-oidc": "^20.0.2",
    "express": "^5.1.0",
    "http-status-codes": "^2.3.0",
    "jose": "^6.1.0",
    "lucide-angular": "^0.544.0",
    "primeicons": "^7.0.0",
    "primeng": "^20.1.2",
    "rxjs": "~7.8.0",
    "tslib": "^2.3.0",
    "uuid": "^13.0.0",
    "zod": "^4.1.11",
    "zone.js": "~0.15.0"
  },
  "devDependencies": {
    "@angular/build": "^20.3.1",
    "@angular/cli": "^20.3.1",
    "@angular/compiler-cli": "^20.3.0",
    "@commitlint/cli": "^19.8.1",
    "@commitlint/config-conventional": "^19.8.1",
    "@playwright/test": "^1.55.0",
    "@tailwindcss/forms": "^0.5.10",
    "@tailwindcss/typography": "^0.5.18",
    "@types/express": "^5.0.1",
    "@types/jasmine": "~5.1.0",
    "@types/node": "^24.5.2",
    "@vitest/ui": "^3.2.4",
    "angular-eslint": "20.3.0",
    "autoprefixer": "^10.4.21",
    "dotenv": "^17.2.2",
    "eslint": "^9.36.0",
    "eslint-config-prettier": "^10.1.8",
    "eslint-plugin-prettier": "^5.5.4",
    "jasmine-core": "~5.10.0",
    "karma": "~6.4.0",
    "karma-chrome-launcher": "~3.2.0",
    "karma-coverage": "~2.2.0",
    "karma-jasmine": "~5.1.0",
    "karma-jasmine-html-reporter": "~2.1.0",
    "license-checker": "^25.0.1",
    "madge": "^8.0.0",
    "markdownlint-cli": "^0.45.0",
    "postcss": "^8.5.6",
    "prettier": "^3.6.2",
    "stylelint": "^16.24.0",
    "stylelint-config-standard": "^39.0.0",
    "tailwindcss": "^4.1.13",
    "typescript": "~5.9.2",
    "typescript-eslint": "8.44.0",
    "vitest": "^3.2.4"
  }
}<|MERGE_RESOLUTION|>--- conflicted
+++ resolved
@@ -67,15 +67,9 @@
     "@angular/platform-server": "^20.3.0",
     "@angular/router": "^20.3.0",
     "@angular/ssr": "^20.3.1",
-<<<<<<< HEAD
-    "@primeng/themes": "^20.1.1",
+    "@primeng/themes": "^20.1.2",
     "@tanstack/angular-query-experimental": "^5.90.1",
-    "@types/uuid": "^10.0.0",
-=======
-    "@primeng/themes": "^20.1.2",
-    "@tanstack/angular-query-experimental": "^5.87.4",
     "@types/uuid": "^11.0.0",
->>>>>>> ba6ad7f1
     "angular-oauth2-oidc": "^20.0.2",
     "express": "^5.1.0",
     "http-status-codes": "^2.3.0",
