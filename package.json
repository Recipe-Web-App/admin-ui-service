{
  "name": "admin-ui-service",
  "version": "0.1.0",
  "description": "Angular 20 admin dashboard for recipe management with SSR support",
  "keywords": [
    "angular",
    "admin",
    "dashboard",
    "recipe",
    "ssr",
    "primeng",
    "tailwindcss"
  ],
  "author": "Recipe Web App Team",
  "license": "MIT",
  "repository": {
    "type": "git",
    "url": "https://github.com/Recipe-Web-App/admin-ui-service.git"
  },
  "bugs": {
    "url": "https://github.com/Recipe-Web-App/admin-ui-service/issues"
  },
  "homepage": "https://github.com/Recipe-Web-App/admin-ui-service",
  "engines": {
    "node": ">=20.0.0",
    "npm": ">=11.0.0"
  },
  "scripts": {
    "ng": "ng",
    "dev": "ng serve --hmr",
    "start": "ng serve",
    "build": "ng build",
    "watch": "ng build --watch --configuration development",
    "test": "ng test",
    "test:vitest": "vitest",
    "test:e2e": "playwright test",
    "test:coverage": "vitest --coverage",
    "test:ui": "vitest --ui",
    "lint": "ng lint",
    "lint:check": "ng lint --fix=false",
    "lint:fix": "ng lint --fix",
    "format": "prettier --write src/**/*.{ts,html,css,scss}",
    "format:check": "prettier --check src/**/*.{ts,html,css,scss}",
    "build:check": "ng build --configuration development --output-path /tmp/build-check",
    "analyze": "ng build --stats-json && npx webpack-bundle-analyzer dist/stats.json",
    "serve:ssr:admin-ui-service": "node dist/admin-ui-service/server/server.mjs"
  },
  "prettier": {
    "printWidth": 100,
    "singleQuote": true,
    "overrides": [
      {
        "files": "*.html",
        "options": {
          "parser": "angular"
        }
      }
    ]
  },
  "private": true,
  "dependencies": {
    "@angular/common": "^20.3.2",
    "@angular/compiler": "^20.3.2",
    "@angular/core": "^20.3.2",
    "@angular/forms": "^20.3.2",
    "@angular/platform-browser": "^20.3.2",
    "@angular/platform-server": "^20.3.2",
    "@angular/router": "^20.3.2",
    "@angular/ssr": "^20.3.3",
    "@primeng/themes": "^20.2.0",
    "@tanstack/angular-query-experimental": "^5.90.2",
    "@types/uuid": "^11.0.0",
    "angular-oauth2-oidc": "^20.0.2",
    "express": "^5.1.0",
    "http-status-codes": "^2.3.0",
    "jose": "^6.1.0",
    "lucide-angular": "^0.544.0",
    "primeicons": "^7.0.0",
    "primeng": "^20.2.0",
    "rxjs": "~7.8.0",
    "tslib": "^2.3.0",
    "uuid": "^13.0.0",
    "zod": "^4.1.11",
    "zone.js": "~0.15.0"
  },
  "devDependencies": {
    "@angular/build": "^20.3.3",
    "@angular/cli": "^20.3.3",
    "@angular/compiler-cli": "^20.3.2",
    "@commitlint/cli": "^20.1.0",
    "@commitlint/config-conventional": "^20.0.0",
    "@playwright/test": "^1.55.1",
    "@tailwindcss/forms": "^0.5.10",
    "@tailwindcss/typography": "^0.5.19",
    "@types/express": "^5.0.1",
    "@types/jasmine": "~5.1.0",
    "@types/node": "^24.7.0",
    "@vitest/ui": "^3.2.4",
    "angular-eslint": "20.3.0",
    "autoprefixer": "^10.4.21",
    "dotenv": "^17.2.3",
    "eslint": "^9.36.0",
    "eslint-config-prettier": "^10.1.8",
    "eslint-plugin-prettier": "^5.5.4",
    "jasmine-core": "~5.12.0",
    "karma": "~6.4.0",
    "karma-chrome-launcher": "~3.2.0",
    "karma-coverage": "~2.2.0",
    "karma-jasmine": "~5.1.0",
    "karma-jasmine-html-reporter": "~2.1.0",
    "license-checker": "^25.0.1",
    "madge": "^8.0.0",
    "markdownlint-cli": "^0.45.0",
    "postcss": "^8.5.6",
    "prettier": "^3.6.2",
    "stylelint": "^16.24.0",
    "stylelint-config-standard": "^39.0.0",
    "tailwindcss": "^4.1.13",
<<<<<<< HEAD
    "typescript": "~5.9.2",
    "typescript-eslint": "8.45.0",
=======
    "typescript": "~5.9.3",
    "typescript-eslint": "8.44.1",
>>>>>>> aee78c82
    "vitest": "^3.2.4"
  }
}<|MERGE_RESOLUTION|>--- conflicted
+++ resolved
@@ -116,13 +116,8 @@
     "stylelint": "^16.24.0",
     "stylelint-config-standard": "^39.0.0",
     "tailwindcss": "^4.1.13",
-<<<<<<< HEAD
-    "typescript": "~5.9.2",
+    "typescript": "~5.9.3",
     "typescript-eslint": "8.45.0",
-=======
-    "typescript": "~5.9.3",
-    "typescript-eslint": "8.44.1",
->>>>>>> aee78c82
     "vitest": "^3.2.4"
   }
 }