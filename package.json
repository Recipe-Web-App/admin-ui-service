--- conflicted
+++ resolved
@@ -98,13 +98,8 @@
     "@vitest/ui": "^3.2.4",
     "angular-eslint": "20.3.0",
     "autoprefixer": "^10.4.21",
-<<<<<<< HEAD
-    "dotenv": "^17.2.2",
+    "dotenv": "^17.2.3",
     "eslint": "^9.37.0",
-=======
-    "dotenv": "^17.2.3",
-    "eslint": "^9.36.0",
->>>>>>> 07d63ccf
     "eslint-config-prettier": "^10.1.8",
     "eslint-plugin-prettier": "^5.5.4",
     "jasmine-core": "~5.12.0",
