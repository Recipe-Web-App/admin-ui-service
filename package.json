--- conflicted
+++ resolved
@@ -84,17 +84,10 @@
     "zone.js": "~0.15.0"
   },
   "devDependencies": {
-<<<<<<< HEAD
     "@angular/build": "^20.3.4",
     "@angular/cli": "^20.3.4",
     "@angular/compiler-cli": "^20.3.3",
-    "@commitlint/cli": "^20.0.0",
-=======
-    "@angular/build": "^20.3.3",
-    "@angular/cli": "^20.3.3",
-    "@angular/compiler-cli": "^20.3.2",
     "@commitlint/cli": "^20.1.0",
->>>>>>> eeac00da
     "@commitlint/config-conventional": "^20.0.0",
     "@playwright/test": "^1.55.1",
     "@tailwindcss/forms": "^0.5.10",
