{
  "name": "admin-ui-service",
  "version": "0.1.0",
  "description": "Angular 20 admin dashboard for recipe management with SSR support",
  "keywords": [
    "angular",
    "admin",
    "dashboard",
    "recipe",
    "ssr",
    "primeng",
    "tailwindcss"
  ],
  "author": "Recipe Web App Team",
  "license": "MIT",
  "repository": {
    "type": "git",
    "url": "https://github.com/Recipe-Web-App/admin-ui-service.git"
  },
  "bugs": {
    "url": "https://github.com/Recipe-Web-App/admin-ui-service/issues"
  },
  "homepage": "https://github.com/Recipe-Web-App/admin-ui-service",
  "engines": {
    "node": ">=20.0.0",
    "npm": ">=11.0.0"
  },
  "scripts": {
    "ng": "ng",
    "dev": "ng serve --hmr",
    "start": "ng serve",
    "build": "ng build",
    "watch": "ng build --watch --configuration development",
    "test": "ng test",
    "test:vitest": "vitest",
    "test:e2e": "playwright test",
    "test:coverage": "vitest --coverage",
    "test:ui": "vitest --ui",
    "lint": "ng lint",
    "lint:check": "ng lint --fix=false",
    "lint:fix": "ng lint --fix",
    "format": "prettier --write src/**/*.{ts,html,css,scss}",
    "format:check": "prettier --check src/**/*.{ts,html,css,scss}",
    "build:check": "ng build --configuration development --output-path /tmp/build-check",
    "analyze": "ng build --stats-json && npx webpack-bundle-analyzer dist/stats.json",
    "serve:ssr:admin-ui-service": "node dist/admin-ui-service/server/server.mjs"
  },
  "prettier": {
    "printWidth": 100,
    "singleQuote": true,
    "overrides": [
      {
        "files": "*.html",
        "options": {
          "parser": "angular"
        }
      }
    ]
  },
  "private": true,
  "dependencies": {
    "@angular/common": "^20.3.0",
    "@angular/compiler": "^20.3.0",
    "@angular/core": "^20.3.0",
    "@angular/forms": "^20.3.0",
    "@angular/platform-browser": "^20.3.0",
    "@angular/platform-server": "^20.3.0",
    "@angular/router": "^20.3.0",
    "@angular/ssr": "^20.3.1",
    "@primeng/themes": "^20.1.1",
    "@tanstack/angular-query-experimental": "^5.87.4",
    "@types/uuid": "^10.0.0",
    "angular-oauth2-oidc": "^20.0.2",
    "express": "^5.1.0",
    "http-status-codes": "^2.3.0",
    "jose": "^6.1.0",
    "lucide-angular": "^0.544.0",
    "primeicons": "^7.0.0",
    "primeng": "^20.1.1",
    "rxjs": "~7.8.0",
    "tslib": "^2.3.0",
<<<<<<< HEAD
    "uuid": "^13.0.0",
    "zod": "^3.25.76",
=======
    "zod": "^4.1.8",
>>>>>>> 6e576557
    "zone.js": "~0.15.0"
  },
  "devDependencies": {
    "@angular/build": "^20.3.1",
    "@angular/cli": "^20.3.1",
    "@angular/compiler-cli": "^20.3.0",
    "@commitlint/cli": "^19.8.1",
    "@commitlint/config-conventional": "^19.8.1",
    "@playwright/test": "^1.55.0",
    "@tailwindcss/forms": "^0.5.10",
    "@tailwindcss/typography": "^0.5.16",
    "@types/express": "^5.0.1",
    "@types/jasmine": "~5.1.0",
<<<<<<< HEAD
    "@types/node": "^20.19.14",
=======
    "@types/node": "^24.3.3",
>>>>>>> 6e576557
    "@vitest/ui": "^3.2.4",
    "angular-eslint": "20.2.0",
    "autoprefixer": "^10.4.21",
    "dotenv": "^17.2.2",
    "eslint": "^9.33.0",
    "eslint-config-prettier": "^10.1.8",
    "eslint-plugin-prettier": "^5.5.4",
    "jasmine-core": "~5.10.0",
    "karma": "~6.4.0",
    "karma-chrome-launcher": "~3.2.0",
    "karma-coverage": "~2.2.0",
    "karma-jasmine": "~5.1.0",
    "karma-jasmine-html-reporter": "~2.1.0",
    "license-checker": "^25.0.1",
    "madge": "^8.0.0",
    "markdownlint-cli": "^0.45.0",
    "postcss": "^8.5.6",
    "prettier": "^3.6.2",
    "stylelint": "^16.24.0",
    "stylelint-config-standard": "^39.0.0",
    "tailwindcss": "^4.1.13",
    "typescript": "~5.9.2",
    "typescript-eslint": "8.43.0",
    "vitest": "^3.2.4"
  }
}<|MERGE_RESOLUTION|>--- conflicted
+++ resolved
@@ -79,12 +79,8 @@
     "primeng": "^20.1.1",
     "rxjs": "~7.8.0",
     "tslib": "^2.3.0",
-<<<<<<< HEAD
     "uuid": "^13.0.0",
-    "zod": "^3.25.76",
-=======
     "zod": "^4.1.8",
->>>>>>> 6e576557
     "zone.js": "~0.15.0"
   },
   "devDependencies": {
@@ -98,11 +94,7 @@
     "@tailwindcss/typography": "^0.5.16",
     "@types/express": "^5.0.1",
     "@types/jasmine": "~5.1.0",
-<<<<<<< HEAD
-    "@types/node": "^20.19.14",
-=======
     "@types/node": "^24.3.3",
->>>>>>> 6e576557
     "@vitest/ui": "^3.2.4",
     "angular-eslint": "20.2.0",
     "autoprefixer": "^10.4.21",
